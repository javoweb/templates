# Docker containers that are part of the Workspace
containers:
- name: cvat-db
  image: postgres:10-alpine
  env:
  - name: POSTGRES_USER
    value: root
  - name: POSTGRES_DB
    value: cvat
  - name: POSTGRES_HOST_AUTH_METHOD
    value: trust
  - name: PGDATA
    value: /var/lib/psql/data
  ports:
  - containerPort: 5432
    name: tcp
  volumeMounts:
  - name: db
    mountPath: /var/lib/psql
- name: cvat-redis
  image: redis:4.0-alpine
  ports:
  - containerPort: 6379
    name: tcp
- name: cvat
  image: onepanel/cvat:v0.7.10-dev-gpu
  env:
  - name: DJANGO_MODWSGI_EXTRA_ARGS
    value: ""
  - name: ALLOWED_HOSTS
    value: '*'
  - name: CVAT_REDIS_HOST
    value: localhost
  - name: CVAT_POSTGRES_HOST
    value: localhost
  - name: CVAT_SHARE_URL
    value: /home/django/data
  - name: DJANGO_LOG_SERVER_HOST
    value: localhost
  - name: DJANGO_LOG_SERVER_PORT
    value: 5000
  - name: DJANGO_LOG_VIEWER_HOST
    value: localhost
  - name: DJANGO_LOG_VIEWER_PORT
    value: 5601
  - name: no_proxy
    value: cvat-kibana, cvat-logstash
  - name: NVIDIA_VISIBLE_DEVICES
    value: all
  - name: NVIDIA_DRIVER_CAPABILITIES
    value: compute,utility
  - name: NVIDIA_REQUIRE_CUDA
    value: "cuda>=10.0 brand=tesla,driver>=384,driver<385 brand=tesla,driver>=410,driver<411"
  ports:
  - containerPort: 8080
    name: http
  volumeMounts:
  - name: data
    mountPath: /home/django/data
  - name: keys
    mountPath: /home/django/keys
  - name: logs
    mountPath: /home/django/logs
  - name: models
    mountPath: /home/django/models
  - name: share
    mountPath: /home/django/share
- name: cvat-ui
  image: onepanel/cvat-ui:v0.7.10-stable
  ports:
  - containerPort: 80
    name: http
# Uncomment following lines to enable S3 FileSyncer
# Refer to https://docs.onepanel.ai/docs/getting-started/use-cases/computervision/annotation/cvat/cvat_quick_guide#setting-up-environment-variables
#- name: filesyncer
#  image: onepanel/filesyncer:v0.0.4
#  command: ['python3', 'main.py']
#  volumeMounts:
#  - name: share
#    mountPath: /mnt/share
<<<<<<< HEAD
- name: cvat-elasticsearch
  image: onepanel/cvat-elasticsearch:v0.0.1
  volumeMounts:
  - name: events
    mountPath: /usr/share/elasticsearch/data
  ports:
  - containerPort: 9200
    name: http
- name: cvat-kibana
  image: onepanel/cvat-kibana:v0.0.1
  ports:
  - containerPort: 5601
    name: http
  env:
  - name: ELASTICSEARCH_URL
    value: http://localhost:9200
- name: cvat-kibana-setup
  image:  onepanel/cvat:v0.7.10-elastic
  command: ['bash']
  args: ['-c','/bin/bash wait-for-it.sh localhost:9200 -t 0 --; /bin/bash wait-for-it.sh localhost:5601 -t 0 -- ; /usr/bin/python3 /tmp/components/analytics/kibana/setup.py -Hlocalhost /tmp/components/analytics/kibana/export.json ; sleep infinity']
    #no_proxy: cvat-elasticsearch, cvat-kibana, ${no_proxy}
  env:
  - name: DJANGO_LOG_SERVER_HOST
    value: localhost
  - name: DJANGO_LOG_SERVER_PORT
    value: 5000
  - name: DJANGO_LOG_VIEWER_HOST
    value: localhost
  - name: DJANGO_LOG_VIEWER_PORT
    value: 5601
- name: cvat-logstash
  image: onepanel/cvat-logstash:v0.0.2
  ports:
  - containerPort: 5000
    name: tcp


=======
>>>>>>> 80a03811
ports:
- name: cvat-ui
  port: 80
  protocol: TCP
  targetPort: 80
- name: cvat
  port: 8080
  protocol: TCP
  targetPort: 8080
routes:
- match:
  - uri:
      regex: /api/.*|/git/.*|/tensorflow/.*|/auto_annotation/.*|/analytics/.*|/static/.*|/admin/.*|/documentation/.*|/dextr/.*|/reid/.*
  - queryParams:
      id:
        regex: \d+.*
  route:
  - destination:
      port:
        number: 8080
  timeout: 600s
- match:
  - uri:
      prefix: /
  route:
  - destination:
      port:
        number: 80
  timeout: 600s
# DAG Workflow to be executed once a Workspace action completes (optional)
# Uncomment the lines below if you want to send Slack notifications
#postExecutionWorkflow:
#  entrypoint: main
#  templates:
#  - name: main
#    dag:
#       tasks:
#       - name: slack-notify
#         template: slack-notify
#  - name: slack-notify
#     container:
#       image: technosophos/slack-notify
#       args:
#       - SLACK_USERNAME=onepanel SLACK_TITLE="Your workspace is ready" SLACK_ICON=https://www.gravatar.com/avatar/5c4478592fe00878f62f0027be59c1bd SLACK_MESSAGE="Your workspace is now running" ./slack-notify
#       command:
#       - sh
#       - -c<|MERGE_RESOLUTION|>--- conflicted
+++ resolved
@@ -78,46 +78,7 @@
 #  volumeMounts:
 #  - name: share
 #    mountPath: /mnt/share
-<<<<<<< HEAD
-- name: cvat-elasticsearch
-  image: onepanel/cvat-elasticsearch:v0.0.1
-  volumeMounts:
-  - name: events
-    mountPath: /usr/share/elasticsearch/data
-  ports:
-  - containerPort: 9200
-    name: http
-- name: cvat-kibana
-  image: onepanel/cvat-kibana:v0.0.1
-  ports:
-  - containerPort: 5601
-    name: http
-  env:
-  - name: ELASTICSEARCH_URL
-    value: http://localhost:9200
-- name: cvat-kibana-setup
-  image:  onepanel/cvat:v0.7.10-elastic
-  command: ['bash']
-  args: ['-c','/bin/bash wait-for-it.sh localhost:9200 -t 0 --; /bin/bash wait-for-it.sh localhost:5601 -t 0 -- ; /usr/bin/python3 /tmp/components/analytics/kibana/setup.py -Hlocalhost /tmp/components/analytics/kibana/export.json ; sleep infinity']
-    #no_proxy: cvat-elasticsearch, cvat-kibana, ${no_proxy}
-  env:
-  - name: DJANGO_LOG_SERVER_HOST
-    value: localhost
-  - name: DJANGO_LOG_SERVER_PORT
-    value: 5000
-  - name: DJANGO_LOG_VIEWER_HOST
-    value: localhost
-  - name: DJANGO_LOG_VIEWER_PORT
-    value: 5601
-- name: cvat-logstash
-  image: onepanel/cvat-logstash:v0.0.2
-  ports:
-  - containerPort: 5000
-    name: tcp
 
-
-=======
->>>>>>> 80a03811
 ports:
 - name: cvat-ui
   port: 80
